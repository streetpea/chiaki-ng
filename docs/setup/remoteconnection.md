--- conflicted
+++ resolved
@@ -98,11 +98,7 @@
 
     | Port | Connection Type |
     | ---- | --------------- |
-<<<<<<< HEAD
-    | 9295 | TCP & UDP       |
-=======
     | 9295 | UDP/TCP         |
->>>>>>> 666ef67e
     | 9296 | UDP             |
     | 9297 | UDP             |
     | 9302 | UDP             |
