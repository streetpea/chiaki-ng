# `chiaki4deck` Releases
## Moving to FlatHub

!!! Caution "Legacy Repo Deprecation"

    `Chiaki4deck` is now on flathub. If you previously installed `chiaki4deck` via the konsole the flatpak has changed to `io.github.streetpea.Chiaki4deck`. The old repo is now **deprecated** in favor of using Flathub since Flathub is added by default to the Steam Deck and the hosting is at no cost to the project (unlike the initial repo). While the software will still be accessible from the old repo, it is encouraged for users to switch over.

To migrate to the flathub repo do the following:

1. Move chiaki4deck's configuration files to their new location

    ``` bash
    mv ~/.var/app/re.chiaki.Chiaki4deck ~/.var/app/io.github.streetpea.Chiaki4deck
    ```

2. Update automatic launcher script to use `io.github.streetpea.Chiaki4deck`

    ``` bash
    sed -i 's/re.chiaki.Chiaki4deck/io.github.streetpea.Chiaki4deck/g' ~/.var/app/io.github.streetpea.Chiaki4deck/config/Chiaki/Chiaki-launcher.sh 
    ```

3. Uninstall the existing legacy `chiaki4deck` flatpak 

    ``` bash
    flatpak uninstall -y re.chiaki.Chiaki4deck
    ```

4. Install chiaki4deck from flathub using Discover store app or

    ``` bash
    flatpak install -y --user flathub io.github.streetpea.Chiaki4deck
    ```

5. Change properties of non-steam game to point to:

    ``` bash
    /home/deck/.var/app/io.github.streetpea.Chiaki4deck/config/Chiaki/Chiaki-launcher.sh
    ```

## Updating `chiaki4deck`

In order to update your already installed `chiaki4deck` to the newest version, either:

- Check for updates in `Discover` and update there

    **OR**

- Update via the `konsole` with:

    === "Chiaki4deck Installed Via Discover Store"

        ``` bash
        flatpak update -y io.github.streetpea.Chiaki4deck
        ```

    === "Chiaki4deck Legacy Install Via Konsole"

        ``` bash
        flatpak update --user -y re.chiaki.Chiaki4deck
        ```

## Releases (Newest First)

<<<<<<< HEAD
=======
### 1.5.0

HDR support

- Adds HDR support for Chiaki4deck perfect with the Steam Deck OLED ([see the configuration section](../setup/configuration.md#hdr-high-dynamic-range) for more details).
- New libplacebo vulkan renderer with better picture quality due to post-processing techniques like debanding (now the default renderer)
- Adds option to use controller by positional layout instead of button labels (particularly for Nintendo-style controllers)
- Adds launcher script for appimage
- Adds vulkan video decoding for video cards that support it (Steam Deck doesn't)
- Implements basic FEC error concealment to improve streaming experience (white flashses / green blocking)

>>>>>>> 2547f81c
### 1.4.1

Small patch release

- Adds multiplier to accelerometer values to match acceleration values of lighter DualSense/DualShock 4 controller. Fixes issue in some games where the acceleration value wasn't high enough when moving/shaking the Steam Deck to trigger the in-game action.

### 1.4.0

Mic support

- Adds mic support to chiaki4deck
- Noise suppression and echo cancelling for mic configurable in the chiaki4deck menu

!!! Question "Why doesn't my bluetooth headset mic show up as an available microphone on Steam Deck?"

    The Steam Deck does not currently support microphones over bluetooth by default so you will need to either use a hardwired headset or the Steam Deck microphone unless you change your Steam Deck settings to enable bluetooth headset support (it is currently experimental and turned off by default due to a noticeable drop in audio quality). Thus, it's advised to use either a hardwired headset or the internal microphone. If you really want to use a bluetooth headset and can live with the drop in audio quality see [How to enable bluetooth headset modes on Steam Deck](https://steamdecki.org/Steam_Deck/Wireless/Bluetooth#Enabling_More_Codecs_and_Enabling_Headsets){target="_blank" rel="noopener"}.

#### Update Actions for Existing Users

1. [Updating `chiaki4deck`](#updating-chiaki4deck)

2. [Optional] Switch to the new default control layout `chiaki4deck+ mic` which adds toggle mic mute to `L4`. Alternatively, you can manually add toggle mic mute to a button of your choice by mapping ++ctrl+m++ to that button.

### 1.3.4

Small patch release

- Adds lowpass filter for haptics and tweaks haptic response => reduced noise while using Steam Deck haptics
- Automatic connection option for GUI
- Update automation script to work for PS4 remote connection

### 1.3.3

Small cosmetic release

- Update icons and display name to `chiaki4deck`

### 1.3.2

Small patch release

- disable Steam Deck haptics when external controllers connected
- add vertical orientation option for motion controls
- let analog trigger actions work w/out PlayStation features enabled
- merge update to RGB mapping with HW accelerated graphics from jonibim

### 1.3.1

Small patch release

- Added scrollbar to settings since bottom of page was cut off on Steam Deck
- Fixed gyro mapping regression (causing drift in some games [i.e., Dreams])
- Updated HIDAPI (dependency) to 0.13.1 due to critical bug in release 0.13.0

Install update following [updating `chiaki4deck`](#updating-chiaki4deck).

### 1.3.0

- Native gyro support for Steam Deck
- Haptics support for DualSense (via USB) and Steam Deck [experimental]
- Adaptive triggers with DualSense (via USB or Bluetooth)
- Automation script tweaks (allow using hostname and specifying external IP / hostname in addition to local one)
- Documentation Updates (new DIY sections on building docs + development builds on Steam Deck + document various 1.3.0 features and changes for new and existing users)
- Bug fixes (audio bug causing crash in base Chiaki fixed, mismatch between cli and automation script leading and lagging space handling fixed, etc.)

#### Update Actions for Existing Users

1. [Updating `chiaki4deck`](#updating-chiaki4deck)

2. [Optional] Enable the experimental PlayStation 5 features (enables PlayStation 5 haptics for Steam Deck and DualSense [via USB] and adaptive triggers for DualSense [via USB or bluetooth]).

    1. Check the box shown in the image below in the GUI.

        ![Enable PlayStation 5 Features](images/EnablePlayStation5Features.png)

    2. [If you are using a DualSense] Turn off Steam Input for the DualSense following the "Turning off Steam Input" tab in [this section](../setup/controlling.md#enabling-chiaki4deck-to-work-with-dualsense-dualshock-4){target="_blank" rel="noopener"}.

3. [Optional] Add an external IP/hostname to the automation by revisiting (running back through) the [Automation section](../setup/automation.md){target="_blank" rel="noopener"}. Doing this will make the automation use your external address if you aren't connected to your home wireless network.

    !!! Note

        This is for those that have gone through the process to make a connection outside of their local network to get an external IP/hostname to use.
    
### 1.2.0

`chiaki4deck`'s 2nd update since initial release.

#### What You Need to Do to Update

1. [Updating `chiaki4deck`](#updating-chiaki4deck)

2. Updating your controller config to the new default (`chiaki4deck+`) and/or updating your custom controller layouts to take advantage of native touchscreen / trackpad controls. See the [Controller Options](../setup/controlling.md#default-controller-profile){target="_blank" rel="noopener"} section for details. 

    - Using the Default Controller Profile (Recommended Starting Point):
    
        Open the `chiaki4deck` [Controller Options](../setup/controlling.md#default-controller-profile){target="_blank" rel="noopener"} section, browsing the `COMMUNITY LAYOUTS` tab for the `chiaki4deck+` config, downloading it, and setting it as your new layout. 
        
        [Approximate Time Estimate: 1 minute]
        
    - Creating a Custom Controller Profile (Great for tinkering, especially for updating the default profile to meet your needs exactly):
    
        Make a custom controller profile using the [Creating Your Own Controller Profile](../setup/controlling.md#creating-your-own-controller-profile){target="_blank" rel="noopener"} section, taking special note of the [Special Button Mappings](../setup/controlling.md#special-button-mappings-you-need-to-assign-these-yourself){target="_blank" rel="noopener"} and [Using Steam Deck Controller Touchscreen in Your Custom Controller Profile](../setup/controlling.md#using-steam-deck-controller-touchscreen-in-your-custom-controller-profile){target="_blank" rel="noopener"}

        [Approximate Time Estimate: 10-20 minutes depending on your experience with Steam Deck Controller Layouts]

3. [OPTIONAL] If you have a PlayStation Login Passcode and want entering it to be automated, please revisit (run back through) the [Automation section](../setup/automation.md){target="_blank" rel="noopener"} (don't need to revisit any of the other sections). This is really quick if you use the "Automated Instructions (Recommended)" Tab. [Approximate Time Estimate: 5 minutes]

    !!! Success
        Once your script is updated, since it will be in the same location as before, the Game Mode and controller setup will automatically carry over to this updated automation script. Thus, after revisiting the [Automation section](../setup/automation.md){target="_blank" rel="noopener"}, you can immediately go back to using `chiaki4deck`.

#### What you Get by Updating

1. Full mapping for the PlayStation touchpad to the Steam Deck's touchscreen and trackpad (you can use either or switch between them if you so choose). See the [touchscreen](../setup/controlling.md#using-steam-deck-controller-touchscreen-in-your-custom-controller-profile){target="_blank" rel="noopener"} and [trackpad](../setup/controlling.md#default-chiaki4deck-layout-trackpad-mapping){target="_blank" rel="noopener"} mapping subsections of the [Controller Options](../setup/controlling.md#default-controller-profile){target="_blank" rel="noopener"} section for details.

    !!! note "General Touchscreen and Mouse Support"
        
        This update adds general touchscreen and mouse support for the PlayStation touchpad. Thus, it's applicable beyond the Steam Deck. With regard to `chiaki4deck`, the Steam Deck is the focus / inspiration for the update.

2. Updated RGB color mapping used in OpenGL widget to be more color accurate thanks to [Egoistically's](https://github.com/Egoistically){target="_blank" rel="noopener"} Chiaki fork. See [Updated RGB Mapping](done.md#updated-rgb-mapping){target="_blank" rel="noopener"} for details and a before and after comparison in Ghost of Tsushima.

3. Automatic Login Passcode Entry (For Users with a Login Passcode)

    If you have to enter a login passcode each time you turn on your PlayStation console and login, you can now enter it into the automation to login from your personal Steam Deck without the hassle of bringing up the virtual keyboard with `Steam` ++plus+x++ and entering it in each time.

### 1.1.0

`chiaki4deck`'s 1st update since initial release.

#### What You Need to Do to Update

1. [Updating `chiaki4deck`](#updating-chiaki4deck)

2. Revisiting (running back through) the [Automation section](../setup/automation.md){target="_blank" rel="noopener"} (don't need to revisit any of the other sections). This is really quick if you use the "Automated Instructions (Recommended)" Tab. 

    !!! Success
        Once your script is updated, since it will be in the same location as before, the Game Mode and controller setup will automatically carry over to this updated automation script. Thus, after revisiting the [Automation section](../setup/automation.md){target="_blank" rel="noopener"}, you can immediately go back to using `chiaki4deck`.

3. *[If desired]* Visit the [Using a DualSense and/or DualShock4 Controller with `chiaki4deck`](../setup/controlling.md#using-a-dualsense-andor-dualshock4-controller-with-chiaki4deck){target="_blank" rel="noopener"} to see how to setup native touchpad and gyro controls when playing `chiaki4deck` with the DualShock4 and DualSense controllers.

#### What you Get by Updating

1. PlayStation controller native touchpad + gyro controller support enabled for the flatpak with setup instructions in [Using a DualSense and/or DualShock4 Controller with `chiaki4deck`](../setup/controlling.md#using-a-dualsense-andor-dualshock4-controller-with-chiaki4deck){target="_blank" rel="noopener"}. This is great for when your using a TV or monitor with your Steam Deck.

2. Enhanced automated launch

    Specifically, I upgraded the discovery cli command to work properly and updated the automation script (and accompanying generator script) to to take advantage of this command instead of ping to handle some cases that failed intermittently before.

    Now, the automation works for edge cases such as:

    - user is remote playing from outside their home wireless network (given they've already done the networking setup for that)

    - console is in the process of going to sleep or coming online when remote play session launched

    - console is currently downloading a large game

    - user doesn't have ping enabled on his/her wireless network

### 1.0.0

`chiaki4deck's` initial release including the following notable updates:

1. 3 view modes for non-standard screen sizes 

2. Quit function ++ctrl+q++

3. Enabled Automated Launch<|MERGE_RESOLUTION|>--- conflicted
+++ resolved
@@ -61,8 +61,6 @@
 
 ## Releases (Newest First)
 
-<<<<<<< HEAD
-=======
 ### 1.5.0
 
 HDR support
@@ -74,7 +72,6 @@
 - Adds vulkan video decoding for video cards that support it (Steam Deck doesn't)
 - Implements basic FEC error concealment to improve streaming experience (white flashses / green blocking)
 
->>>>>>> 2547f81c
 ### 1.4.1
 
 Small patch release
