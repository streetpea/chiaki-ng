--- conflicted
+++ resolved
@@ -24,11 +24,7 @@
 
 ## [Experimental] Enabled Haptics for Steam Deck and DualSense controller + adaptive Triggers for DualSense
 
-<<<<<<< HEAD
-Haptics enabled for PlayStation 5 thanks to [Johannes Baiter](https://github.com/jbaiter). You can use a USB connected DualSense for haptics and adaptive triggers or a bluetooth connected DualSense for just adaptive triggers. To use these features for the DualSense in game mode, please disable Steam Input for the DualSense controller following the "Turning off Steam Input" tab in [this section](../setup/controlling.md#enabling-chiaki4deck-to-work-with-dualsense-dualshock-4){target="_blank" rel="noopener"}.[^2].
-=======
 Haptics enabled for PlayStation 5 thanks to [Johannes Baiter](https://github.com/jbaiter){target="_blank" rel="noopener"}. You can use a USB connected DualSense for haptics and adaptive triggers or a bluetooth connected DualSense for just adaptive triggers. To use these features for the DualSense in game mode, please disable Steam Input for the DualSense controller following the "Turning off Steam Input" tab in [this section](../setup/controlling.md#enabling-chiaki4deck-to-work-with-dualsense-dualshock-4){target="_blank" rel="noopener"}.[^2].
->>>>>>> 2547f81c
 
 I have also added the capability to play the haptics via the Steam Deck controller using the native interface I added. 
 Since these features are experimental, you need to opt-in via a checkbox in the GUI.
