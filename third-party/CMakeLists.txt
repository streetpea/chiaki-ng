--- conflicted
+++ resolved
@@ -55,7 +55,6 @@
 	add_library(Jerasure::Jerasure ALIAS jerasure)
 endif()
 
-<<<<<<< HEAD
 if(NOT CHIAKI_USE_SYSTEM_CURL)
 	##################
 	# libcurl (with experimental WebSocket support enabled)
@@ -69,8 +68,8 @@
 	set(ENABLE_WEBSOCKETS ON)
 	add_subdirectory(curl)
 	# Exported library is CURL::libcurl_static
-=======
+endif()
+
 if(CHIAKI_ENABLE_STEAM_SHORTCUT)
 	add_subdirectory(cpp-steam-tools)
->>>>>>> 921d248d
 endif()