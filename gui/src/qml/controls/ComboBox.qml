import QtQuick
import QtQuick.Controls
import QtQuick.Controls.Material

ComboBox {
    property bool firstInFocusChain: false
    property bool lastInFocusChain: false
<<<<<<< HEAD
=======
    implicitContentWidthPolicy: ComboBox.WidestText

>>>>>>> 14d72f51
    Keys.onPressed: (event) => {
        switch (event.key) {
        case Qt.Key_Up:
            if (!popup.visible) {
                let item = nextItemInFocusChain(false);
                if (!firstInFocusChain && item)
                    item.forceActiveFocus(Qt.TabFocusReason);
                event.accepted = true;
            }
            break;
        case Qt.Key_Down:
            if (!popup.visible) {
                let item = nextItemInFocusChain();
                if (!lastInFocusChain && item)
                    item.forceActiveFocus(Qt.TabFocusReason);
                event.accepted = true;
            }
            break;
        case Qt.Key_Return:
            if (popup.visible) {
                activated(highlightedIndex);
                popup.close();
            } else {
                popup.open();
            }
            event.accepted = true;
            break;
        }
    }

    Keys.onReleased: (event) => {
        if (event.key == Qt.Key_Return)
            event.accepted = true;
    }
}<|MERGE_RESOLUTION|>--- conflicted
+++ resolved
@@ -5,11 +5,8 @@
 ComboBox {
     property bool firstInFocusChain: false
     property bool lastInFocusChain: false
-<<<<<<< HEAD
-=======
     implicitContentWidthPolicy: ComboBox.WidestText
 
->>>>>>> 14d72f51
     Keys.onPressed: (event) => {
         switch (event.key) {
         case Qt.Key_Up:
