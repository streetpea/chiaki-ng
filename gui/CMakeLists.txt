--- conflicted
+++ resolved
@@ -51,8 +51,14 @@
 	src/controllermanager.cpp
 	include/loginpindialog.h
 	src/loginpindialog.cpp
-  include/shortcutdialog.h
-	src/shortcutdialog.cpp)
+  	include/shortcutdialog.h
+	src/shortcutdialog.cpp
+	include/crc.h
+	src/crc.c
+	include/vdfparser.h
+	include/vdfstatemachine.h
+	include/steamgriddbapi.h
+	include/imageloader.h)
 set(RESOURCE_FILES "")
 
 if(APPLE)
@@ -70,58 +76,8 @@
 
 add_executable(chiaki WIN32
 		${RESOURCE_FILES}
-<<<<<<< HEAD
-		include/exception.h
-		src/main.cpp
-		include/streamwindow.h
-		src/streamwindow.cpp
-		include/mainwindow.h
-		src/mainwindow.cpp
-		include/dynamicgridwidget.h
-		src/dynamicgridwidget.cpp
-		include/serveritemwidget.h
-		src/serveritemwidget.cpp
-		include/discoverymanager.h
-		src/discoverymanager.cpp
-		include/streamsession.h
-		src/streamsession.cpp
-		include/sessionlog.h
-		src/sessionlog.cpp
-		include/avopenglwidget.h
-		src/avopenglwidget.cpp
-		include/avopenglframeuploader.h
-		src/avopenglframeuploader.cpp
-		include/servericonwidget.h
-		src/servericonwidget.cpp
-		include/settings.h
-		src/settings.cpp
-		include/registdialog.h
-		src/registdialog.cpp
-		include/host.h
-		src/host.cpp
-		include/settingskeycapturedialog.h
-		src/settingskeycapturedialog.cpp
-		include/settingsdialog.h
-		src/settingsdialog.cpp
-		include/manualhostdialog.h
-		src/manualhostdialog.cpp
-		res/resources.qrc
-		include/controllermanager.h
-		src/controllermanager.cpp
-		include/loginpindialog.h
-		src/loginpindialog.cpp
-		include/shortcutdialog.h
-		src/shortcutdialog.cpp
-		include/crc.h
-		src/crc.c
-		include/vdfparser.h
-		include/vdfstatemachine.h
-		include/steamgriddbapi.h
-		include/imageloader.h)
-=======
 		${SOURCE_FILES}
 )
->>>>>>> f0b02779
 target_include_directories(chiaki PRIVATE include)
 
 
