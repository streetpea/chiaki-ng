--- conflicted
+++ resolved
@@ -3,15 +3,9 @@
 set(CMAKE_AUTOMOC ON)
 set(CMAKE_AUTORCC ON)
 find_package(Qt6 REQUIRED COMPONENTS Core Gui Concurrent Svg)
-<<<<<<< HEAD
-=======
 if(UNIX AND NOT APPLE)
     find_package(Qt6 REQUIRED COMPONENTS DBus)
 endif()
-if(APPLE)
-	find_package(Qt6 REQUIRED COMPONENTS MacExtras)
-endif()
->>>>>>> 888aa23c
 if(CHIAKI_ENABLE_QMLGUI)
 	find_package(Qt6 REQUIRED COMPONENTS Qml Quick)
 else()
@@ -92,19 +86,6 @@
 
 if(CHIAKI_ENABLE_QMLGUI)
 	list(APPEND SOURCE_FILES
-<<<<<<< HEAD
-			src/qml/qml.qrc
-			include/qmlmainwindow.h
-			src/qmlmainwindow.cpp
-			include/qmlbackend.h
-			src/qmlbackend.cpp
-			include/qmlcontroller.h
-			src/qmlcontroller.cpp
-			include/qmlsettings.h
-			src/qmlsettings.cpp
-			include/qmlsvgprovider.h
-			src/qmlsvgprovider.cpp
-=======
 		src/qml/qml.qrc
 		include/qmlmainwindow.h
 		src/qmlmainwindow.cpp
@@ -118,7 +99,6 @@
 		src/qmlsvgprovider.cpp
 		include/systemdinhibit.h
 		src/systemdinhibit.cpp
->>>>>>> 888aa23c
 	)
 else()
 	list(APPEND SOURCE_FILES
@@ -205,16 +185,9 @@
 
 target_link_libraries(chiaki Qt::Core Qt::Gui Qt::Concurrent Qt::Svg)
 target_link_libraries(chiaki SDL2::SDL2)
-<<<<<<< HEAD
-=======
 if(UNIX AND NOT APPLE)
 	target_link_libraries(chiaki Qt::DBus)
 endif()
-if(APPLE)
-	target_link_libraries(chiaki Qt::MacExtras)
-	target_compile_definitions(chiaki PRIVATE CHIAKI_GUI_ENABLE_QT_MACEXTRAS)
-endif()
->>>>>>> 888aa23c
 if(CHIAKI_ENABLE_SPEEX)
 	target_link_libraries(chiaki speexdsp)
 	target_compile_definitions(chiaki PRIVATE CHIAKI_GUI_ENABLE_SPEEX)
