--- conflicted
+++ resolved
@@ -50,7 +50,9 @@
 	include/controllermanager.h
 	src/controllermanager.cpp
 	include/loginpindialog.h
-	src/loginpindialog.cpp)
+	src/loginpindialog.cpp
+  include/shortcutdialog.h
+	src/shortcutdialog.cpp)
 set(RESOURCE_FILES "")
 
 if(APPLE)
@@ -68,52 +70,8 @@
 
 add_executable(chiaki WIN32
 		${RESOURCE_FILES}
-<<<<<<< HEAD
-		include/exception.h
-		src/main.cpp
-		include/streamwindow.h
-		src/streamwindow.cpp
-		include/mainwindow.h
-		src/mainwindow.cpp
-		include/dynamicgridwidget.h
-		src/dynamicgridwidget.cpp
-		include/serveritemwidget.h
-		src/serveritemwidget.cpp
-		include/discoverymanager.h
-		src/discoverymanager.cpp
-		include/streamsession.h
-		src/streamsession.cpp
-		include/sessionlog.h
-		src/sessionlog.cpp
-		include/avopenglwidget.h
-		src/avopenglwidget.cpp
-		include/avopenglframeuploader.h
-		src/avopenglframeuploader.cpp
-		include/servericonwidget.h
-		src/servericonwidget.cpp
-		include/settings.h
-		src/settings.cpp
-		include/registdialog.h
-		src/registdialog.cpp
-		include/host.h
-		src/host.cpp
-		include/settingskeycapturedialog.h
-		src/settingskeycapturedialog.cpp
-		include/settingsdialog.h
-		src/settingsdialog.cpp
-		include/manualhostdialog.h
-		src/manualhostdialog.cpp
-		res/resources.qrc
-		include/controllermanager.h
-		src/controllermanager.cpp
-		include/loginpindialog.h
-		src/loginpindialog.cpp
-		include/shortcutdialog.h
-		src/shortcutdialog.cpp)
-=======
 		${SOURCE_FILES}
 )
->>>>>>> 1d52864b
 target_include_directories(chiaki PRIVATE include)
 
 
