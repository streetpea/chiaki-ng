
set(CMAKE_INCLUDE_CURRENT_DIR ON)
set(CMAKE_AUTOMOC ON)
set(CMAKE_AUTORCC ON)
find_package(Qt5 REQUIRED COMPONENTS Core Widgets Gui Concurrent Multimedia OpenGL Svg WebEngineWidgets)
if(APPLE)
	find_package(Qt5 REQUIRED COMPONENTS MacExtras)
endif()

if(WIN32)
	add_definitions(-DWIN32_LEAN_AND_MEAN)
endif()

set(SOURCE_FILES
	include/exception.h
	src/main.cpp
	include/streamwindow.h
	src/streamwindow.cpp
	include/mainwindow.h
	src/mainwindow.cpp
	include/dynamicgridwidget.h
	src/dynamicgridwidget.cpp
	include/serveritemwidget.h
	src/serveritemwidget.cpp
	include/discoverymanager.h
	src/discoverymanager.cpp
	include/streamsession.h
	src/streamsession.cpp
	include/sessionlog.h
	src/sessionlog.cpp
	include/avopenglwidget.h
	src/avopenglwidget.cpp
	include/avopenglframeuploader.h
	src/avopenglframeuploader.cpp
	include/servericonwidget.h
	src/servericonwidget.cpp
	include/settings.h
	src/settings.cpp
	include/registdialog.h
	src/registdialog.cpp
	include/host.h
	src/host.cpp
	include/settingskeycapturedialog.h
	src/settingskeycapturedialog.cpp
	include/settingsdialog.h
	src/settingsdialog.cpp
	include/manualhostdialog.h
	src/manualhostdialog.cpp
	res/resources.qrc
	include/controllermanager.h
	src/controllermanager.cpp
	include/loginpindialog.h
	src/loginpindialog.cpp
<<<<<<< HEAD
  	include/psnaccountid.h
		include/psnlogindialog.h
        src/psnlogindialog.cpp
	include/jsonutils.h)
=======
	include/jsonrequester.h
	src/jsonrequester.cpp)
>>>>>>> 8f9a250c
set(RESOURCE_FILES "")

if(APPLE)
	list(APPEND RESOURCE_FILES "chiaki.icns")
endif()

if (CHIAKI_ENABLE_PLACEBO)
	list(APPEND SOURCE_FILES
		include/avplacebowidget.h
		src/avplacebowidget.cpp
		include/avplaceboframeuploader.h
		src/avplaceboframeuploader.cpp
	)
endif()

add_executable(chiaki WIN32
		${RESOURCE_FILES}
		${SOURCE_FILES}
)
target_include_directories(chiaki PRIVATE include)


if(CHIAKI_ENABLE_PLACEBO)
	if (NOT TARGET Qt5::GuiPrivate)
		message(FATAL_ERROR "Placebo renderer requires Qt5::GuiPrivate, please install qtbase5-private-dev if you're on Ubuntu/Debian.")
		return()
	endif()

	target_link_libraries(chiaki Qt5::GuiPrivate)
	target_compile_definitions(chiaki PRIVATE CHIAKI_GUI_ENABLE_PLACEBO)
	add_library(placebo-libav-impl src/libav_impl.c)
	target_link_libraries(placebo-libav-impl PkgConfig::LIBPLACEBO avcodec avutil avformat)
	target_link_libraries(chiaki placebo-libav-impl)
	target_link_libraries(chiaki PkgConfig::LIBPLACEBO)
endif()

target_link_libraries(chiaki chiaki-lib)
if(CHIAKI_ENABLE_CLI)
	add_definitions(-DCHIAKI_ENABLE_CLI)
	target_link_libraries(chiaki chiaki-cli-lib)
endif()

target_link_libraries(chiaki Qt5::Core Qt5::Widgets Qt5::Gui Qt5::Concurrent Qt5::Multimedia Qt5::OpenGL Qt5::Svg Qt5::WebEngineWidgets)
target_link_libraries(chiaki SDL2::SDL2)
if(APPLE)
	target_link_libraries(chiaki Qt5::MacExtras)
	target_compile_definitions(chiaki PRIVATE CHIAKI_GUI_ENABLE_QT_MACEXTRAS)
endif()
if(CHIAKI_ENABLE_SPEEX)
  target_link_libraries(chiaki speexdsp)
  target_compile_definitions(chiaki PRIVATE CHIAKI_GUI_ENABLE_SPEEX)
endif()
if(CHIAKI_GUI_ENABLE_SDL_GAMECONTROLLER)
	target_compile_definitions(chiaki PRIVATE CHIAKI_GUI_ENABLE_SDL_GAMECONTROLLER)
endif()
if(CHIAKI_ENABLE_SETSU)
	target_link_libraries(chiaki setsu)
	target_compile_definitions(chiaki PRIVATE CHIAKI_GUI_ENABLE_SETSU)
endif()
if(CHIAKI_ENABLE_STEAMDECK_NATIVE)
	target_link_libraries(chiaki sdeck)
	target_compile_definitions(chiaki PRIVATE CHIAKI_GUI_ENABLE_STEAMDECK_NATIVE)
endif()
if(NOT CHIAKI_ENABLE_FFMPEG_DECODER)
	message(FATAL_ERROR "Chiaki GUI requires CHIAKI_ENABLE_FFMPEG_DECODER=ON")
endif()

set_target_properties(chiaki PROPERTIES
		MACOSX_BUNDLE TRUE
		MACOSX_BUNDLE_INFO_PLIST "${CMAKE_CURRENT_SOURCE_DIR}/MacOSXBundleInfo.plist.in"
		MACOSX_BUNDLE_BUNDLE_NAME Chiaki
		MACOSX_BUNDLE_BUNDLE_VERSION ${CHIAKI_VERSION}
		MACOSX_BUNDLE_COPYRIGHT "thestr4ng3r (AGPLv3)"
		MACOSX_BUNDLE_GUI_IDENTIFIER "org.chiaki.chiaki"
		MACOSX_BUNDLE_ICON_FILE chiaki.icns
		RESOURCE "${RESOURCE_FILES}")

install(TARGETS chiaki
		RUNTIME DESTINATION bin
		BUNDLE DESTINATION bin)
install(FILES chiaki4deck.desktop DESTINATION share/applications)
install(FILES chiaki4deck.png DESTINATION share/icons/hicolor/512x512/apps)
install(FILES io.github.streetpea.Chiaki4deck.appdata.xml DESTINATION share/metainfo)<|MERGE_RESOLUTION|>--- conflicted
+++ resolved
@@ -51,15 +51,11 @@
 	src/controllermanager.cpp
 	include/loginpindialog.h
 	src/loginpindialog.cpp
-<<<<<<< HEAD
   	include/psnaccountid.h
-		include/psnlogindialog.h
-        src/psnlogindialog.cpp
-	include/jsonutils.h)
-=======
+	include/psnlogindialog.h
+    src/psnlogindialog.cpp
 	include/jsonrequester.h
-	src/jsonrequester.cpp)
->>>>>>> 8f9a250c
+	src/jsonrequester.cpp
 set(RESOURCE_FILES "")
 
 if(APPLE)
