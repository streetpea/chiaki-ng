--- conflicted
+++ resolved
@@ -14,7 +14,6 @@
 endif()
 
 set(SOURCE_FILES
-<<<<<<< HEAD
 		include/exception.h
 		src/main.cpp
 		include/discoverymanager.h
@@ -53,29 +52,8 @@
 		include/psnaccountid.h
 		src/psnaccountid.cpp
 		include/jsonrequester.h
-		src/jsonrequester.cpp)
-=======
-	include/exception.h
-	src/main.cpp
-	include/discoverymanager.h
-	src/discoverymanager.cpp
-	include/streamsession.h
-	src/streamsession.cpp
-	include/sessionlog.h
-	src/sessionlog.cpp
-	include/settings.h
-	src/settings.cpp
-	include/host.h
-	src/host.cpp
-	res/resources.qrc
-	include/controllermanager.h
-	src/controllermanager.cpp
-	include/psnaccountid.h
-	src/psnaccountid.cpp
-	include/jsonrequester.h
-	src/jsonrequester.cpp
-	include/autoconnecthelper.h)
->>>>>>> d9a01514
+		src/jsonrequester.cpp
+		include/autoconnecthelper.h)
 set(RESOURCE_FILES "")
 
 set(UI_FILES ui/shortcutdialog.ui)
