--- conflicted
+++ resolved
@@ -21,11 +21,7 @@
 	private:
 		const StreamSessionConnectInfo connect_info;
 		StreamSession *session;
-<<<<<<< HEAD
-		AVOpenGLWidget *av_widget;
-=======
 		IAVWidget *av_widget;
->>>>>>> 2547f81c
 
 		void Init();
 		void UpdateVideoTransform();
