// SPDX-License-Identifier: LicenseRef-AGPL-3.0-only-OpenSSL

#ifndef CHIAKI_SETTINGSDIALOG_H
#define CHIAKI_SETTINGSDIALOG_H

#include <QDialog>

class Settings;
class QListWidget;
class QComboBox;
class QCheckBox;
class QLineEdit;
<<<<<<< HEAD
=======
class QFormLayout;
>>>>>>> 2547f81c
#if CHIAKI_GUI_ENABLE_SPEEX
class QSlider;
class QLabel;
#endif

class SettingsDialog : public QDialog
{
	Q_OBJECT

	private:
		Settings *settings;

		QCheckBox *log_verbose_check_box;
		QComboBox *disconnect_action_combo_box;
		QCheckBox *dualsense_check_box;
		QCheckBox *buttons_pos_check_box;
		QCheckBox *vertical_sdeck_check_box;
		QCheckBox *automatic_connect_check_box;

		QComboBox *resolution_combo_box;
		QComboBox *fps_combo_box;
		QLineEdit *bitrate_edit;
		QComboBox *codec_combo_box;
		QLineEdit *audio_buffer_size_edit;
		QComboBox *audio_device_combo_box;
		QComboBox *microphone_combo_box;
		QCheckBox *pi_decoder_check_box;
		QComboBox *hw_decoder_combo_box;
<<<<<<< HEAD
=======
		QComboBox *renderer_combo_box;
#if CHIAKI_GUI_ENABLE_PLACEBO
		QComboBox *placebo_preset_combo_box;

		QFormLayout *renderer_settings_layout;
#endif
>>>>>>> 2547f81c
#if CHIAKI_GUI_ENABLE_SPEEX
		QCheckBox *speech_processing_check_box;
		QSlider *noiseSuppress;
		QSlider *echoSuppress;
		QLabel *echoValue;
		QLabel *noiseValue;
#endif

		QListWidget *registered_hosts_list_widget;
		QPushButton *delete_registered_host_button;

		void UpdateBitratePlaceholder();

	private slots:
		void LogVerboseChanged();
		void DualSenseChanged();
		void ButtonsPosChanged();
		void DeckOrientationChanged();
		void AutomaticConnectChanged();
#if CHIAKI_GUI_ENABLE_SPEEX
		void SpeechProcessingChanged();
#endif
		void DisconnectActionSelected();

		void ResolutionSelected();
		void FPSSelected();
		void BitrateEdited();
		void CodecSelected();
		void AudioBufferSizeEdited();
		void AudioOutputSelected();
		void AudioInputSelected();
		void HardwareDecodeEngineSelected();
		void UpdateHardwareDecodeEngineComboBox();
		void RendererSelected();
#if CHIAKI_GUI_ENABLE_PLACEBO
		void PlaceboPresetSelected();
#endif

		void UpdateRegisteredHosts();
		void UpdateRegisteredHostsButtons();
		void RegisterNewHost();
		void DeleteRegisteredHost();

	public:
		SettingsDialog(Settings *settings, QWidget *parent = nullptr);
};

#endif // CHIAKI_SETTINGSDIALOG_H<|MERGE_RESOLUTION|>--- conflicted
+++ resolved
@@ -10,10 +10,7 @@
 class QComboBox;
 class QCheckBox;
 class QLineEdit;
-<<<<<<< HEAD
-=======
 class QFormLayout;
->>>>>>> 2547f81c
 #if CHIAKI_GUI_ENABLE_SPEEX
 class QSlider;
 class QLabel;
@@ -42,15 +39,12 @@
 		QComboBox *microphone_combo_box;
 		QCheckBox *pi_decoder_check_box;
 		QComboBox *hw_decoder_combo_box;
-<<<<<<< HEAD
-=======
 		QComboBox *renderer_combo_box;
 #if CHIAKI_GUI_ENABLE_PLACEBO
 		QComboBox *placebo_preset_combo_box;
 
 		QFormLayout *renderer_settings_layout;
 #endif
->>>>>>> 2547f81c
 #if CHIAKI_GUI_ENABLE_SPEEX
 		QCheckBox *speech_processing_check_box;
 		QSlider *noiseSuppress;
