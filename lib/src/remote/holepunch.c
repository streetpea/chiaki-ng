--- conflicted
+++ resolved
@@ -4806,11 +4806,7 @@
     };
 
     curl_easy_setopt(curl, CURLOPT_FAILONERROR, 1L);
-<<<<<<< HEAD
-    curl_easy_setopt(curl, CURLOPT_TIMEOUT, 5L);
-=======
     curl_easy_setopt(curl, CURLOPT_TIMEOUT, 10L);
->>>>>>> 341c3ad1
     curl_easy_setopt(curl, CURLOPT_URL, STUN_HOSTS_URL);
     curl_easy_setopt(curl, CURLOPT_WRITEFUNCTION, curl_write_cb);
     curl_easy_setopt(curl, CURLOPT_WRITEDATA, (void*)&response_data);
